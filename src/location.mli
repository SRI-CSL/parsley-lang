type t = {
  loc_start: Lexing.position;
  loc_end:   Lexing.position;
  loc_ghost: bool;
}

val init: Lexing.lexbuf -> string -> unit
val curr: Lexing.lexbuf -> t
val str_of_curr_pos: Lexing.lexbuf -> string

val make_loc: Lexing.position -> Lexing.position -> t
<<<<<<< HEAD
val make_ghost_loc: Lexing.position -> Lexing.position -> t
val get_pos_info: Lexing.position -> string * int * int
  
=======
val make_ghost_loc: unit -> t
val extent: t -> t -> t

>>>>>>> 6906bd49
type 'a loc = {
  pelem: 'a;
  ploc:  t;
}
val mk_loc_val:  'a -> t -> 'a loc
val value:       'a loc -> 'a
val loc:         'a loc -> t

val str_of_loc:      t -> string (* full location, including file name *)
val str_of_file_loc: t -> string (* location without file name *)<|MERGE_RESOLUTION|>--- conflicted
+++ resolved
@@ -9,15 +9,9 @@
 val str_of_curr_pos: Lexing.lexbuf -> string
 
 val make_loc: Lexing.position -> Lexing.position -> t
-<<<<<<< HEAD
-val make_ghost_loc: Lexing.position -> Lexing.position -> t
-val get_pos_info: Lexing.position -> string * int * int
-  
-=======
 val make_ghost_loc: unit -> t
 val extent: t -> t -> t
 
->>>>>>> 6906bd49
 type 'a loc = {
   pelem: 'a;
   ploc:  t;
